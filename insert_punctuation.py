import argparse

import whisper
from tqdm import tqdm
from whisper.tokenizer import LANGUAGES, TO_LANGUAGE_CODE, get_tokenizer

from whisper_punctuator.punctuator import (
    Record,
    construct_decode_options,
    create_records,
    get_dataloader,
    predict_punctuations,
    write_json,
)


def get_parser() -> argparse.ArgumentParser:
    parser = argparse.ArgumentParser(description="Zero-shot punctuation insertion using Whisper")
    parser.add_argument("--audio", type=str, help="Path to an audio file")
    parser.add_argument("--text", type=str, help="Text to be punctuated")
    parser.add_argument(
        "--json", type=str, help="Path to a jsonl file containing audio paths and texts"
    )
    parser.add_argument(
        "--punctuations", type=str, default=",.?", help="List of punctuations to insert"
    )
    parser.add_argument(
        "--language",
        type=str,
        default="en",
        choices=sorted(LANGUAGES.keys()) + sorted([k.title() for k in TO_LANGUAGE_CODE.keys()]),
        help="Language of the text",
    )
    parser.add_argument("--beam-size", type=int, default=1, help="Beam size for beam search")
    parser.add_argument(
        "--min-punctuation-probability",
        type=float,
        default=0.0,
        help=(
            "Minimum probability for a punctuation to be a candidate."
            "Increasing this value will speed up the process, but may result in less punctuation "
            "being inserted."
        ),
    )
    parser.add_argument(
        "--min-token-probability",
        type=float,
        default=0.0,
        help=(
            "Minimum probability for a token with the same spelling, when lowercased, to be a "
            "candidate. Increasing this value will speed up the process, but may cause incorrect "
            "capitalization."
        ),
    )
    parser.add_argument(
        "--initial-prompt", type=str, default=None, help="Optional text to provide as a prompt"
    )
    parser.add_argument(
        "--punctuation-suppressing-chars",
        type=str,
        default=None,
        help=(
            "Do not insert punctuations `before` these characters."
            "For example, if you set this to `ー` (Japanese long vowel), then `ー` will not be "
            "preceded by a punctuation."
        ),
    )
    parser.add_argument("--unicode-normalize", action="store_true", help="Normalize unicode")
    parser.add_argument(
        "--device",
        default="cuda" if torch.cuda.is_available() else "cpu",
        help="Device to use for inference",
    )
    parser.add_argument(
        "--model",
        default="large",
        choices=whisper.available_models(),
        help="Name of the Whisper model to use",
    )
    parser.add_argument("--verbose", action="store_true", help="Verbose output")
    parser.add_argument(
        "--output", type=str, default="output/prediction.json", help="Path to the output file"
    )
    parser.add_argument(
        "--truecasing",
        action="store_true",
        help=(
            "[Experimental] Truecase the output text. The current implementation is very slow and "
            "does not work well in practice. We will improve the implementation in the future."
        ),
    )
    parser.add_argument(
        "--truecase-first-character",
        action="store_true",
        help="Always truecase the first character. Only used when --truecasing is set.",
    )
    parser.add_argument(
        "--no-truecase-first-character", action="store_false", dest="truecase-first-character"
    )
    parser.set_defaults(truecase_first_character=True)
    parser.add_argument(
        "--truecase-after-period",
        action="store_true",
        help=(
            "Always truecase the first character after a period. Only used when --truecasing is "
            "set. `.`, `?`, `!`, and `。` are considered periods by default. To use other "
            "characters as periods, use the --periods option."
        ),
    )
    parser.add_argument(
        "--no-truecase-after-period", action="store_false", dest="truecase-after-period"
    )
    parser.set_defaults(truecase_after_period=True)
    parser.add_argument(
        "--periods",
        type=str,
        default=".?!。",
        help="Period characters for truecasing by the --truecase-after-period option",
    )
    return parser


<<<<<<< HEAD
=======
@dataclass
class DecodeOptions:
    initial_tokens: torch.Tensor
    punctuation_tokens: torch.Tensor
    punctuation_suppressing_tokens: torch.Tensor
    min_punctuation_probability: float = 0.0
    min_token_probability: float = 0.0
    beam_size: int = 1
    truecasing: bool = False  # Experimental
    truecase_first_character: bool = True
    truecase_after_period: bool = True
    periods: str = ".?!。"


@dataclass
class Record:
    audio_path: str
    text: str


def create_records(args: argparse.Namespace) -> List[Record]:
    if args.audio is not None and args.text is not None:
        records = [Record(args.audio, args.text)]
    elif args.json is not None:
        records = read_json(args.json)
    else:
        raise ValueError("Either --audio and --text or --json must be specified")

    if args.unicode_normalize:
        records = [
            Record(record.audio_path, unicodedata.normalize("NFKC", record.text))
            for record in records
        ]
    return records


def read_json(path: str) -> List[Record]:
    records = []
    with open(path) as f:
        for line in f:
            data = json.loads(line)
            records.append(Record(audio_path=data["audio_path"], text=data["text"]))
    return records


def write_json(records: List[Record], output: str):
    with open(output, "w") as f:
        for record in records:
            data = {"audio_path": record.audio_path, "text": record.text}
            f.write(json.dumps(data, ensure_ascii=False) + "\n")


class AudioDataset(Dataset):
    def __init__(self, records: List[Record], tokenizer: Tokenizer, fp16: bool = True) -> None:
        self.records = records
        self.tokenizer = tokenizer
        self.fp16 = fp16

    def __len__(self) -> int:
        return len(self.records)

    def __getitem__(self, index: int) -> Tuple[torch.Tensor, torch.Tensor]:
        record = self.records[index]
        mel = log_mel_spectrogram(record.audio_path)
        mel = pad_or_trim(mel, N_FRAMES)
        if self.fp16:
            mel = mel.half()

        if self.tokenizer.language in ["ja", "zh"]:
            text = record.text.strip()
        else:
            text = " " + record.text.strip()
        tokens = self.tokenizer.encode(text)
        tokens = torch.tensor(tokens + [self.tokenizer.eot], dtype=torch.long)

        return mel, tokens


def get_dataloader(
    records: List[Record], tokenizer: Tokenizer, batch_size: int = 1, fp16: bool = True
) -> DataLoader:
    dataset = AudioDataset(records, tokenizer, fp16)
    return DataLoader(
        dataset,
        batch_size=batch_size,
        shuffle=False,
        num_workers=4,
        pin_memory=True,
    )


def get_tokens(tokenizer: Tokenizer, characters: Optional[str]) -> torch.Tensor:
    if characters is None:
        return torch.tensor([])

    tokens = []
    for char in characters:
        encoded = tokenizer.encode(char)
        if len(encoded) > 1:
            raise ValueError(f"Character {char} is not a single token")
        tokens.append(encoded[0])
    return torch.tensor(tokens)


def get_initial_tokens(tokenizer: Tokenizer, model: Whisper, initial_prompt: str) -> torch.Tensor:
    initial_tokens = []
    if initial_prompt is not None:
        initial_tokens.append(tokenizer.sot_prev)
        initial_prompt = tokenizer.encode(" " + initial_prompt.strip())
        initial_tokens.extend(initial_prompt[-(model.dims.n_text_ctx // 2 - 1) :])

    initial_tokens.extend(tokenizer.sot_sequence_including_notimestamps)
    return torch.tensor(initial_tokens, device=model.device)


def cleanup_hooks(hooks: List[torch.utils.hooks.RemovableHandle]) -> None:
    for hook in hooks:
        hook.remove()


@dataclass
class BeamNode:
    tokens: torch.Tensor
    sum_log_probs: float
    length: int


def beam_score(node: BeamNode) -> float:
    return node.sum_log_probs / node.length


def includes_lowercase_alphabet(text: str) -> bool:
    return any(c in string.ascii_lowercase for c in text)


def get_same_spelling_tokens(
    token_id: int,
    probabilities: torch.Tensor,
    tokenizer: Tokenizer,
    min_probability: float,
    max_num_tokens: int,
    device: str,
) -> torch.Tensor:
    target_spelling = tokenizer.decode([token_id]).lower()
    if not includes_lowercase_alphabet(target_spelling):
        return torch.tensor([token_id], device=device)

    token_probability = probabilities[token_id]

    sorted_probabilities, sorted_indices = torch.sort(probabilities, descending=True)
    same_spelling_tokens = []
    for probability, index in zip(sorted_probabilities, sorted_indices):
        if probability < min_probability and probability < token_probability:
            break

        if tokenizer.decode(index).lower() == target_spelling:
            same_spelling_tokens.append(index)
            if len(same_spelling_tokens) >= max_num_tokens:
                break

    return torch.tensor(same_spelling_tokens, device=device)


def post_truecasing(
    text: str,
    truecase_first_character: bool = True,
    truecase_after_period: bool = True,
    periods: str = ".?!。",
) -> str:
    if truecase_first_character:
        text = text[0].upper() + text[1:]

    if truecase_after_period:
        text = re.sub(f"([{periods}] )([a-z])", lambda m: m.group(1) + m.group(2).upper(), text)

    return text


@torch.no_grad()
def predict_punctuations(
    mel: torch.Tensor,
    original_text_tokens: torch.Tensor,
    model: Whisper,
    tokenizer: Tokenizer,
    decode_options: DecodeOptions,
) -> str:
    audio_features = model.embed_audio(mel)
    beams = [BeamNode(tokens=decode_options.initial_tokens.clone(), sum_log_probs=0.0, length=0)]

    for i in range(len(original_text_tokens)):
        next_token = original_text_tokens[i]
        skip_punctuation_insertion = (
            i == 0 or next_token in decode_options.punctuation_suppressing_tokens
        )
        new_beams = []

        for beam in beams:
            logits = model.decoder(beam.tokens.unsqueeze(0), audio_features)
            next_probabilities = logits[0, -1, :].softmax(dim=0)

            if decode_options.truecasing:
                next_tokens = get_same_spelling_tokens(
                    token_id=next_token.item(),
                    probabilities=next_probabilities,
                    tokenizer=tokenizer,
                    min_probability=decode_options.min_token_probability,
                    max_num_tokens=decode_options.beam_size,
                    device=model.device,
                )
            else:
                next_tokens = next_token.unsqueeze(0)

            for next_token in next_tokens:
                next_token_log_prob = torch.log(next_probabilities[next_token]).item()
                no_punctuation_beam = BeamNode(
                    tokens=torch.cat([beam.tokens, next_token.unsqueeze(0)], dim=0),
                    sum_log_probs=beam.sum_log_probs + next_token_log_prob,
                    length=beam.length + 1,
                )
                new_beams.append(no_punctuation_beam)

            if skip_punctuation_insertion:
                continue

            candidate_punctuation_tokens = decode_options.punctuation_tokens[
                next_probabilities[decode_options.punctuation_tokens]
                > decode_options.min_punctuation_probability
            ]
            for punctuation_token in candidate_punctuation_tokens:
                punctuation_log_prob = torch.log(next_probabilities[punctuation_token]).item()

                input_tokens = torch.cat([beam.tokens, punctuation_token.unsqueeze(0)], dim=0)
                logits = model.decoder(input_tokens.unsqueeze(0), audio_features)
                token_probabilities = logits[0, -1, :].softmax(dim=0)

                if decode_options.truecasing:
                    next_tokens = get_same_spelling_tokens(
                        token_id=next_token.item(),
                        probabilities=token_probabilities,
                        tokenizer=tokenizer,
                        min_probability=decode_options.min_token_probability,
                        max_num_tokens=decode_options.beam_size,
                        device=model.device,
                    )
                else:
                    next_tokens = next_token.unsqueeze(0)

                for next_token in next_tokens:
                    next_token_log_prob = torch.log(token_probabilities[next_token]).item()
                    new_beam = BeamNode(
                        tokens=torch.cat([input_tokens, next_token.unsqueeze(0)], dim=0),
                        sum_log_probs=beam.sum_log_probs
                        + punctuation_log_prob
                        + next_token_log_prob,
                        length=beam.length + 2,
                    )
                    new_beams.append(new_beam)

        beams = sorted(new_beams, key=lambda beam: beam_score(beam), reverse=True)
        beams = beams[: decode_options.beam_size]

    best_beam = beams[0]
    punctuated_text = tokenizer.decode(
        best_beam.tokens[decode_options.initial_tokens.shape[0] : -1].tolist()
    ).strip()

    if decode_options.truecasing:
        punctuated_text = post_truecasing(
            text=punctuated_text,
            truecase_first_character=decode_options.truecase_first_character,
            truecase_after_period=decode_options.truecase_after_period,
            periods=decode_options.periods,
        )

    return punctuated_text


def construct_decode_options(
    tokenizer: Tokenizer, model: Whisper, args: argparse.Namespace
) -> DecodeOptions:
    try:
        punctuation_tokens = get_tokens(tokenizer, args.punctuations)
    except ValueError:
        raise ValueError("Punctuations must be single tokens")

    try:
        punctuation_suppressing_tokens = get_tokens(tokenizer, args.punctuation_suppressing_chars)
    except ValueError:
        raise ValueError("punctuation-suppressing-chars must be single tokens")

    punctuation_tokens = punctuation_tokens.to(args.device)
    punctuation_suppressing_tokens = punctuation_suppressing_tokens.to(args.device)

    initial_tokens = get_initial_tokens(tokenizer, model, args.initial_prompt)

    return DecodeOptions(
        initial_tokens=initial_tokens,
        punctuation_tokens=punctuation_tokens,
        punctuation_suppressing_tokens=punctuation_suppressing_tokens,
        min_punctuation_probability=args.min_punctuation_probability,
        min_token_probability=args.min_token_probability,
        beam_size=args.beam_size,
        truecasing=args.truecasing,
        truecase_first_character=args.truecase_first_character,
        truecase_after_period=args.truecase_after_period,
        periods=args.periods,
    )


>>>>>>> 863af888
def main():
    args = get_parser().parse_args()
    records = create_records(args)

    tokenizer = get_tokenizer(
        multilingual=".en" not in args.model, language=args.language, task="transcribe"
    )
    model = whisper.load_model(args.model, args.device)
    decode_options = construct_decode_options(tokenizer, model, args)

    # We currently only support batch size 1
    data_loader = get_dataloader(records, tokenizer, batch_size=1, fp16=args.device == "cuda")

    punctuated_records = []
    for record, (mel, tokens) in tqdm(zip(records, data_loader), total=len(records)):
        mel, tokens = mel.to(args.device), tokens[0].to(args.device)
        punctuated_text = predict_punctuations(
            mel=mel,
            original_text_tokens=tokens,
            model=model,
            tokenizer=tokenizer,
            decode_options=decode_options,
        )
        punctuated_records.append(Record(record.audio_path, punctuated_text))

        if args.verbose:
            tqdm.write(record.audio_path)
            tqdm.write(f"  Original:   {record.text}")
            tqdm.write(f"  Punctuated: {punctuated_text}")

    write_json(punctuated_records, args.output)


if __name__ == "__main__":
    main()<|MERGE_RESOLUTION|>--- conflicted
+++ resolved
@@ -1,5 +1,6 @@
 import argparse
 
+import torch
 import whisper
 from tqdm import tqdm
 from whisper.tokenizer import LANGUAGES, TO_LANGUAGE_CODE, get_tokenizer
@@ -120,318 +121,6 @@
     return parser
 
 
-<<<<<<< HEAD
-=======
-@dataclass
-class DecodeOptions:
-    initial_tokens: torch.Tensor
-    punctuation_tokens: torch.Tensor
-    punctuation_suppressing_tokens: torch.Tensor
-    min_punctuation_probability: float = 0.0
-    min_token_probability: float = 0.0
-    beam_size: int = 1
-    truecasing: bool = False  # Experimental
-    truecase_first_character: bool = True
-    truecase_after_period: bool = True
-    periods: str = ".?!。"
-
-
-@dataclass
-class Record:
-    audio_path: str
-    text: str
-
-
-def create_records(args: argparse.Namespace) -> List[Record]:
-    if args.audio is not None and args.text is not None:
-        records = [Record(args.audio, args.text)]
-    elif args.json is not None:
-        records = read_json(args.json)
-    else:
-        raise ValueError("Either --audio and --text or --json must be specified")
-
-    if args.unicode_normalize:
-        records = [
-            Record(record.audio_path, unicodedata.normalize("NFKC", record.text))
-            for record in records
-        ]
-    return records
-
-
-def read_json(path: str) -> List[Record]:
-    records = []
-    with open(path) as f:
-        for line in f:
-            data = json.loads(line)
-            records.append(Record(audio_path=data["audio_path"], text=data["text"]))
-    return records
-
-
-def write_json(records: List[Record], output: str):
-    with open(output, "w") as f:
-        for record in records:
-            data = {"audio_path": record.audio_path, "text": record.text}
-            f.write(json.dumps(data, ensure_ascii=False) + "\n")
-
-
-class AudioDataset(Dataset):
-    def __init__(self, records: List[Record], tokenizer: Tokenizer, fp16: bool = True) -> None:
-        self.records = records
-        self.tokenizer = tokenizer
-        self.fp16 = fp16
-
-    def __len__(self) -> int:
-        return len(self.records)
-
-    def __getitem__(self, index: int) -> Tuple[torch.Tensor, torch.Tensor]:
-        record = self.records[index]
-        mel = log_mel_spectrogram(record.audio_path)
-        mel = pad_or_trim(mel, N_FRAMES)
-        if self.fp16:
-            mel = mel.half()
-
-        if self.tokenizer.language in ["ja", "zh"]:
-            text = record.text.strip()
-        else:
-            text = " " + record.text.strip()
-        tokens = self.tokenizer.encode(text)
-        tokens = torch.tensor(tokens + [self.tokenizer.eot], dtype=torch.long)
-
-        return mel, tokens
-
-
-def get_dataloader(
-    records: List[Record], tokenizer: Tokenizer, batch_size: int = 1, fp16: bool = True
-) -> DataLoader:
-    dataset = AudioDataset(records, tokenizer, fp16)
-    return DataLoader(
-        dataset,
-        batch_size=batch_size,
-        shuffle=False,
-        num_workers=4,
-        pin_memory=True,
-    )
-
-
-def get_tokens(tokenizer: Tokenizer, characters: Optional[str]) -> torch.Tensor:
-    if characters is None:
-        return torch.tensor([])
-
-    tokens = []
-    for char in characters:
-        encoded = tokenizer.encode(char)
-        if len(encoded) > 1:
-            raise ValueError(f"Character {char} is not a single token")
-        tokens.append(encoded[0])
-    return torch.tensor(tokens)
-
-
-def get_initial_tokens(tokenizer: Tokenizer, model: Whisper, initial_prompt: str) -> torch.Tensor:
-    initial_tokens = []
-    if initial_prompt is not None:
-        initial_tokens.append(tokenizer.sot_prev)
-        initial_prompt = tokenizer.encode(" " + initial_prompt.strip())
-        initial_tokens.extend(initial_prompt[-(model.dims.n_text_ctx // 2 - 1) :])
-
-    initial_tokens.extend(tokenizer.sot_sequence_including_notimestamps)
-    return torch.tensor(initial_tokens, device=model.device)
-
-
-def cleanup_hooks(hooks: List[torch.utils.hooks.RemovableHandle]) -> None:
-    for hook in hooks:
-        hook.remove()
-
-
-@dataclass
-class BeamNode:
-    tokens: torch.Tensor
-    sum_log_probs: float
-    length: int
-
-
-def beam_score(node: BeamNode) -> float:
-    return node.sum_log_probs / node.length
-
-
-def includes_lowercase_alphabet(text: str) -> bool:
-    return any(c in string.ascii_lowercase for c in text)
-
-
-def get_same_spelling_tokens(
-    token_id: int,
-    probabilities: torch.Tensor,
-    tokenizer: Tokenizer,
-    min_probability: float,
-    max_num_tokens: int,
-    device: str,
-) -> torch.Tensor:
-    target_spelling = tokenizer.decode([token_id]).lower()
-    if not includes_lowercase_alphabet(target_spelling):
-        return torch.tensor([token_id], device=device)
-
-    token_probability = probabilities[token_id]
-
-    sorted_probabilities, sorted_indices = torch.sort(probabilities, descending=True)
-    same_spelling_tokens = []
-    for probability, index in zip(sorted_probabilities, sorted_indices):
-        if probability < min_probability and probability < token_probability:
-            break
-
-        if tokenizer.decode(index).lower() == target_spelling:
-            same_spelling_tokens.append(index)
-            if len(same_spelling_tokens) >= max_num_tokens:
-                break
-
-    return torch.tensor(same_spelling_tokens, device=device)
-
-
-def post_truecasing(
-    text: str,
-    truecase_first_character: bool = True,
-    truecase_after_period: bool = True,
-    periods: str = ".?!。",
-) -> str:
-    if truecase_first_character:
-        text = text[0].upper() + text[1:]
-
-    if truecase_after_period:
-        text = re.sub(f"([{periods}] )([a-z])", lambda m: m.group(1) + m.group(2).upper(), text)
-
-    return text
-
-
-@torch.no_grad()
-def predict_punctuations(
-    mel: torch.Tensor,
-    original_text_tokens: torch.Tensor,
-    model: Whisper,
-    tokenizer: Tokenizer,
-    decode_options: DecodeOptions,
-) -> str:
-    audio_features = model.embed_audio(mel)
-    beams = [BeamNode(tokens=decode_options.initial_tokens.clone(), sum_log_probs=0.0, length=0)]
-
-    for i in range(len(original_text_tokens)):
-        next_token = original_text_tokens[i]
-        skip_punctuation_insertion = (
-            i == 0 or next_token in decode_options.punctuation_suppressing_tokens
-        )
-        new_beams = []
-
-        for beam in beams:
-            logits = model.decoder(beam.tokens.unsqueeze(0), audio_features)
-            next_probabilities = logits[0, -1, :].softmax(dim=0)
-
-            if decode_options.truecasing:
-                next_tokens = get_same_spelling_tokens(
-                    token_id=next_token.item(),
-                    probabilities=next_probabilities,
-                    tokenizer=tokenizer,
-                    min_probability=decode_options.min_token_probability,
-                    max_num_tokens=decode_options.beam_size,
-                    device=model.device,
-                )
-            else:
-                next_tokens = next_token.unsqueeze(0)
-
-            for next_token in next_tokens:
-                next_token_log_prob = torch.log(next_probabilities[next_token]).item()
-                no_punctuation_beam = BeamNode(
-                    tokens=torch.cat([beam.tokens, next_token.unsqueeze(0)], dim=0),
-                    sum_log_probs=beam.sum_log_probs + next_token_log_prob,
-                    length=beam.length + 1,
-                )
-                new_beams.append(no_punctuation_beam)
-
-            if skip_punctuation_insertion:
-                continue
-
-            candidate_punctuation_tokens = decode_options.punctuation_tokens[
-                next_probabilities[decode_options.punctuation_tokens]
-                > decode_options.min_punctuation_probability
-            ]
-            for punctuation_token in candidate_punctuation_tokens:
-                punctuation_log_prob = torch.log(next_probabilities[punctuation_token]).item()
-
-                input_tokens = torch.cat([beam.tokens, punctuation_token.unsqueeze(0)], dim=0)
-                logits = model.decoder(input_tokens.unsqueeze(0), audio_features)
-                token_probabilities = logits[0, -1, :].softmax(dim=0)
-
-                if decode_options.truecasing:
-                    next_tokens = get_same_spelling_tokens(
-                        token_id=next_token.item(),
-                        probabilities=token_probabilities,
-                        tokenizer=tokenizer,
-                        min_probability=decode_options.min_token_probability,
-                        max_num_tokens=decode_options.beam_size,
-                        device=model.device,
-                    )
-                else:
-                    next_tokens = next_token.unsqueeze(0)
-
-                for next_token in next_tokens:
-                    next_token_log_prob = torch.log(token_probabilities[next_token]).item()
-                    new_beam = BeamNode(
-                        tokens=torch.cat([input_tokens, next_token.unsqueeze(0)], dim=0),
-                        sum_log_probs=beam.sum_log_probs
-                        + punctuation_log_prob
-                        + next_token_log_prob,
-                        length=beam.length + 2,
-                    )
-                    new_beams.append(new_beam)
-
-        beams = sorted(new_beams, key=lambda beam: beam_score(beam), reverse=True)
-        beams = beams[: decode_options.beam_size]
-
-    best_beam = beams[0]
-    punctuated_text = tokenizer.decode(
-        best_beam.tokens[decode_options.initial_tokens.shape[0] : -1].tolist()
-    ).strip()
-
-    if decode_options.truecasing:
-        punctuated_text = post_truecasing(
-            text=punctuated_text,
-            truecase_first_character=decode_options.truecase_first_character,
-            truecase_after_period=decode_options.truecase_after_period,
-            periods=decode_options.periods,
-        )
-
-    return punctuated_text
-
-
-def construct_decode_options(
-    tokenizer: Tokenizer, model: Whisper, args: argparse.Namespace
-) -> DecodeOptions:
-    try:
-        punctuation_tokens = get_tokens(tokenizer, args.punctuations)
-    except ValueError:
-        raise ValueError("Punctuations must be single tokens")
-
-    try:
-        punctuation_suppressing_tokens = get_tokens(tokenizer, args.punctuation_suppressing_chars)
-    except ValueError:
-        raise ValueError("punctuation-suppressing-chars must be single tokens")
-
-    punctuation_tokens = punctuation_tokens.to(args.device)
-    punctuation_suppressing_tokens = punctuation_suppressing_tokens.to(args.device)
-
-    initial_tokens = get_initial_tokens(tokenizer, model, args.initial_prompt)
-
-    return DecodeOptions(
-        initial_tokens=initial_tokens,
-        punctuation_tokens=punctuation_tokens,
-        punctuation_suppressing_tokens=punctuation_suppressing_tokens,
-        min_punctuation_probability=args.min_punctuation_probability,
-        min_token_probability=args.min_token_probability,
-        beam_size=args.beam_size,
-        truecasing=args.truecasing,
-        truecase_first_character=args.truecase_first_character,
-        truecase_after_period=args.truecase_after_period,
-        periods=args.periods,
-    )
-
-
->>>>>>> 863af888
 def main():
     args = get_parser().parse_args()
     records = create_records(args)
